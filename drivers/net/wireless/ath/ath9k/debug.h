/*
 * Copyright (c) 2008-2011 Atheros Communications Inc.
 *
 * Permission to use, copy, modify, and/or distribute this software for any
 * purpose with or without fee is hereby granted, provided that the above
 * copyright notice and this permission notice appear in all copies.
 *
 * THE SOFTWARE IS PROVIDED "AS IS" AND THE AUTHOR DISCLAIMS ALL WARRANTIES
 * WITH REGARD TO THIS SOFTWARE INCLUDING ALL IMPLIED WARRANTIES OF
 * MERCHANTABILITY AND FITNESS. IN NO EVENT SHALL THE AUTHOR BE LIABLE FOR
 * ANY SPECIAL, DIRECT, INDIRECT, OR CONSEQUENTIAL DAMAGES OR ANY DAMAGES
 * WHATSOEVER RESULTING FROM LOSS OF USE, DATA OR PROFITS, WHETHER IN AN
 * ACTION OF CONTRACT, NEGLIGENCE OR OTHER TORTIOUS ACTION, ARISING OUT OF
 * OR IN CONNECTION WITH THE USE OR PERFORMANCE OF THIS SOFTWARE.
 */

#ifndef DEBUG_H
#define DEBUG_H

#include "hw.h"
#include "rc.h"

struct ath_txq;
struct ath_buf;

#ifdef CONFIG_ATH9K_DEBUGFS
#define TX_STAT_INC(q, c) sc->debug.stats.txstats[q].c++
#else
#define TX_STAT_INC(q, c) do { } while (0)
#endif

#ifdef CONFIG_ATH9K_DEBUGFS

/**
 * struct ath_interrupt_stats - Contains statistics about interrupts
 * @total: Total no. of interrupts generated so far
 * @rxok: RX with no errors
 * @rxlp: RX with low priority RX
 * @rxhp: RX with high priority, uapsd only
 * @rxeol: RX with no more RXDESC available
 * @rxorn: RX FIFO overrun
 * @txok: TX completed at the requested rate
 * @txurn: TX FIFO underrun
 * @mib: MIB regs reaching its threshold
 * @rxphyerr: RX with phy errors
 * @rx_keycache_miss: RX with key cache misses
 * @swba: Software Beacon Alert
 * @bmiss: Beacon Miss
 * @bnr: Beacon Not Ready
 * @cst: Carrier Sense TImeout
 * @gtt: Global TX Timeout
 * @tim: RX beacon TIM occurrence
 * @cabend: RX End of CAB traffic
 * @dtimsync: DTIM sync lossage
 * @dtim: RX Beacon with DTIM
 * @bb_watchdog: Baseband watchdog
 * @tsfoor: TSF out of range, indicates that the corrected TSF received
 * from a beacon differs from the PCU's internal TSF by more than a
 * (programmable) threshold
 */
struct ath_interrupt_stats {
	u32 total;
	u32 rxok;
	u32 rxlp;
	u32 rxhp;
	u32 rxeol;
	u32 rxorn;
	u32 txok;
	u32 txeol;
	u32 txurn;
	u32 mib;
	u32 rxphyerr;
	u32 rx_keycache_miss;
	u32 swba;
	u32 bmiss;
	u32 bnr;
	u32 cst;
	u32 gtt;
	u32 tim;
	u32 cabend;
	u32 dtimsync;
	u32 dtim;
	u32 bb_watchdog;
	u32 tsfoor;
};

/**
 * struct ath_tx_stats - Statistics about TX
 * @tx_pkts_all:  No. of total frames transmitted, including ones that
	may have had errors.
 * @tx_bytes_all:  No. of total bytes transmitted, including ones that
	may have had errors.
 * @queued: Total MPDUs (non-aggr) queued
 * @completed: Total MPDUs (non-aggr) completed
 * @a_aggr: Total no. of aggregates queued
 * @a_queued_hw: Total AMPDUs queued to hardware
 * @a_queued_sw: Total AMPDUs queued to software queues
 * @a_completed: Total AMPDUs completed
 * @a_retries: No. of AMPDUs retried (SW)
 * @a_xretries: No. of AMPDUs dropped due to xretries
 * @fifo_underrun: FIFO underrun occurrences
	Valid only for:
		- non-aggregate condition.
		- first packet of aggregate.
 * @xtxop: No. of frames filtered because of TXOP limit
 * @timer_exp: Transmit timer expiry
 * @desc_cfg_err: Descriptor configuration errors
 * @data_urn: TX data underrun errors
 * @delim_urn: TX delimiter underrun errors
 * @puttxbuf: Number of times hardware was given txbuf to write.
 * @txstart:  Number of times hardware was told to start tx.
 * @txprocdesc:  Number of times tx descriptor was processed
 */
struct ath_tx_stats {
	u32 tx_pkts_all;
	u32 tx_bytes_all;
	u32 queued;
	u32 completed;
	u32 xretries;
	u32 a_aggr;
	u32 a_queued_hw;
	u32 a_queued_sw;
	u32 a_completed;
	u32 a_retries;
	u32 a_xretries;
	u32 fifo_underrun;
	u32 xtxop;
	u32 timer_exp;
	u32 desc_cfg_err;
	u32 data_underrun;
	u32 delim_underrun;
	u32 puttxbuf;
	u32 txstart;
	u32 txprocdesc;
};

/**
 * struct ath_rx_stats - RX Statistics
 * @rx_pkts_all:  No. of total frames received, including ones that
	may have had errors.
 * @rx_bytes_all:  No. of total bytes received, including ones that
	may have had errors.
 * @crc_err: No. of frames with incorrect CRC value
 * @decrypt_crc_err: No. of frames whose CRC check failed after
	decryption process completed
 * @phy_err: No. of frames whose reception failed because the PHY
	encountered an error
 * @mic_err: No. of frames with incorrect TKIP MIC verification failure
 * @pre_delim_crc_err: Pre-Frame delimiter CRC error detections
 * @post_delim_crc_err: Post-Frame delimiter CRC error detections
 * @decrypt_busy_err: Decryption interruptions counter
 * @phy_err_stats: Individual PHY error statistics
 */
struct ath_rx_stats {
	u32 rx_pkts_all;
	u32 rx_bytes_all;
	u32 crc_err;
	u32 decrypt_crc_err;
	u32 phy_err;
	u32 mic_err;
	u32 pre_delim_crc_err;
	u32 post_delim_crc_err;
	u32 decrypt_busy_err;
	u32 phy_err_stats[ATH9K_PHYERR_MAX];
	int8_t rs_rssi_ctl0;
	int8_t rs_rssi_ctl1;
	int8_t rs_rssi_ctl2;
	int8_t rs_rssi_ext0;
	int8_t rs_rssi_ext1;
	int8_t rs_rssi_ext2;
	u8 rs_antenna;
};

struct ath_stats {
	struct ath_interrupt_stats istats;
	struct ath_tx_stats txstats[ATH9K_NUM_TX_QUEUES];
	struct ath_rx_stats rxstats;
};

#define ATH_DBG_MAX_SAMPLES	10
struct ath_dbg_bb_mac_samp {
	u32 dma_dbg_reg_vals[ATH9K_NUM_DMA_DEBUG_REGS];
	u32 pcu_obs, pcu_cr, noise;
	struct {
		u64 jiffies;
		int8_t rssi_ctl0;
		int8_t rssi_ctl1;
		int8_t rssi_ctl2;
		int8_t rssi_ext0;
		int8_t rssi_ext1;
		int8_t rssi_ext2;
		int8_t rssi;
		bool isok;
		u8 rts_fail_cnt;
		u8 data_fail_cnt;
		u8 rateindex;
		u8 qid;
		u8 tid;
<<<<<<< HEAD
=======
		u32 ba_low;
		u32 ba_high;
>>>>>>> 08740735
	} ts[ATH_DBG_MAX_SAMPLES];
	struct {
		u64 jiffies;
		int8_t rssi_ctl0;
		int8_t rssi_ctl1;
		int8_t rssi_ctl2;
		int8_t rssi_ext0;
		int8_t rssi_ext1;
		int8_t rssi_ext2;
		int8_t rssi;
		bool is_mybeacon;
		u8 antenna;
		u8 rate;
	} rs[ATH_DBG_MAX_SAMPLES];
	struct ath_cycle_counters cc;
	struct ath9k_nfcal_hist nfCalHist[NUM_NF_READINGS];
};

struct ath9k_debug {
	struct dentry *debugfs_phy;
	u32 regidx;
	struct ath_stats stats;
	spinlock_t samp_lock;
	struct ath_dbg_bb_mac_samp bb_mac_samp[ATH_DBG_MAX_SAMPLES];
	u8 sampidx;
	u8 tsidx;
	u8 rsidx;
};

int ath9k_init_debug(struct ath_hw *ah);

void ath9k_debug_samp_bb_mac(struct ath_softc *sc);
void ath_debug_stat_interrupt(struct ath_softc *sc, enum ath9k_int status);
void ath_debug_stat_tx(struct ath_softc *sc, struct ath_buf *bf,
		       struct ath_tx_status *ts, struct ath_txq *txq,
		       unsigned int flags);
void ath_debug_stat_rx(struct ath_softc *sc, struct ath_rx_status *rs);

#else

static inline int ath9k_init_debug(struct ath_hw *ah)
{
	return 0;
}

static inline void ath9k_debug_samp_bb_mac(struct ath_softc *sc)
{
}

static inline void ath_debug_stat_interrupt(struct ath_softc *sc,
					    enum ath9k_int status)
{
}

static inline void ath_debug_stat_tx(struct ath_softc *sc,
				     struct ath_buf *bf,
				     struct ath_tx_status *ts,
				     struct ath_txq *txq,
				     unsigned int flags)
{
}

static inline void ath_debug_stat_rx(struct ath_softc *sc,
				     struct ath_rx_status *rs)
{
}

#endif /* CONFIG_ATH9K_DEBUGFS */

#endif /* DEBUG_H */<|MERGE_RESOLUTION|>--- conflicted
+++ resolved
@@ -196,11 +196,8 @@
 		u8 rateindex;
 		u8 qid;
 		u8 tid;
-<<<<<<< HEAD
-=======
 		u32 ba_low;
 		u32 ba_high;
->>>>>>> 08740735
 	} ts[ATH_DBG_MAX_SAMPLES];
 	struct {
 		u64 jiffies;
