--- conflicted
+++ resolved
@@ -791,10 +791,7 @@
 #define AR_SREV_VERSION_9485		0x240
 #define AR_SREV_REVISION_9485_10	0
 #define AR_SREV_REVISION_9485_11        1
-<<<<<<< HEAD
-=======
 #define AR_SREV_VERSION_9340		0x300
->>>>>>> d762f438
 
 #define AR_SREV_5416(_ah) \
 	(((_ah)->hw_version.macVersion == AR_SREV_VERSION_5416_PCI) || \
@@ -873,14 +870,11 @@
 #define AR_SREV_9485_11(_ah) \
 	(AR_SREV_9485(_ah) && \
 	 ((_ah)->hw_version.macRev == AR_SREV_REVISION_9485_11))
-<<<<<<< HEAD
-=======
 #define AR_SREV_9485_OR_LATER(_ah) \
 	(((_ah)->hw_version.macVersion >= AR_SREV_VERSION_9485))
 
 #define AR_SREV_9340(_ah) \
 	(((_ah)->hw_version.macVersion == AR_SREV_VERSION_9340))
->>>>>>> d762f438
 
 #define AR_SREV_9285E_20(_ah) \
     (AR_SREV_9285_12_OR_LATER(_ah) && \
@@ -1111,17 +1105,6 @@
 #define AR_ENT_OTP		  0x40d8
 #define AR_ENT_OTP_CHAIN2_DISABLE               0x00020000
 #define AR_ENT_OTP_MPSD		0x00800000
-#define AR_CH0_BB_DPLL2          0x16184
-#define AR_CH0_BB_DPLL3          0x16188
-#define AR_CH0_DDR_DPLL2         0x16244
-#define AR_CH0_DDR_DPLL3         0x16248
-#define AR_CH0_DPLL2_KD              0x03F80000
-#define AR_CH0_DPLL2_KD_S            19
-#define AR_CH0_DPLL2_KI              0x3C000000
-#define AR_CH0_DPLL2_KI_S            26
-#define AR_CH0_DPLL3_PHASE_SHIFT     0x3F800000
-#define AR_CH0_DPLL3_PHASE_SHIFT_S   23
-#define AR_PHY_CCA_NOM_VAL_2GHZ      -118
 
 #define AR_CH0_BB_DPLL1		 0x16180
 #define AR_CH0_BB_DPLL1_REFDIV	 0xF8000000
@@ -1200,12 +1183,6 @@
 #define AR_RTC_PLL_CLKSEL       0x00000300
 #define AR_RTC_PLL_CLKSEL_S     8
 #define AR_RTC_PLL_BYPASS	0x00010000
-
-#define PLL3 0x16188
-#define PLL3_DO_MEAS_MASK 0x40000000
-#define PLL4 0x1618c
-#define PLL4_MEAS_DONE    0x8
-#define SQSUM_DVC_MASK 0x007ffff8
 
 #define PLL3 0x16188
 #define PLL3_DO_MEAS_MASK 0x40000000
