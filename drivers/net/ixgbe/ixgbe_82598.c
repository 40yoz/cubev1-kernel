--- conflicted
+++ resolved
@@ -194,8 +194,6 @@
 	}
 
 out:
-<<<<<<< HEAD
-=======
 	return ret_val;
 }
 
@@ -216,7 +214,6 @@
 	if (ret_val == 0)
 		ixgbe_set_pcie_completion_timeout(hw);
 
->>>>>>> 80ffb3cc
 	return ret_val;
 }
 
